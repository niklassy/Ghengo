# number of spaces for an indent in Python
import os

from dotenv import load_dotenv

from core.constants import Languages

PYTHON_INDENT_SPACES = 4
GHERKIN_INDENT_SPACES = 2


# load the .env
load_dotenv()


class GenerationType:
    PY_TEST = 'py_test'


class _Settings:
    """
    Settings that can/ will be changed during runtime and generation of code.
    """
    class Defaults:
        LANGUAGE = Languages.EN
        MEASURE_PERFORMANCE = False
        GENERATE_TEST_TYPE = GenerationType.PY_TEST
        DJANGO_SETTINGS_PATH = 'django_sample_project.apps.config.settings'
        TEST_EXPORT_DIRECTORY = 'generated_tests/'
<<<<<<< HEAD
        TEST_IMPORT_FILE = 'django_sample_project/features/bewertung_s4.feature'
=======
        TEST_IMPORT_FILE = 'django_sample_project/features/variable_reference.feature'
        DJANGO_PROJECT_WRAPPER = None
>>>>>>> bd18cee4

    # the language in gherkin
    language = Defaults.LANGUAGE

    # the tests that are generated
    generate_test_type = Defaults.GENERATE_TEST_TYPE

    # the settings path to the django project
    django_settings_path = Defaults.DJANGO_SETTINGS_PATH

    # the directory to which tests are exported to
    test_export_directory = Defaults.TEST_EXPORT_DIRECTORY

    # the gherkin file which is imported
    test_import_file = Defaults.TEST_IMPORT_FILE

<<<<<<< HEAD
    # set if Ghengo should measure its performance and print out information at the end
    measure_performance = Defaults.MEASURE_PERFORMANCE
=======
    # Django uses this to store an instance of the django project
    django_project_wrapper = Defaults.DJANGO_PROJECT_WRAPPER
>>>>>>> bd18cee4

    # == values that are imported from .env and are constants ==
    DEEPL_API_KEY = os.getenv('DEEPL_API_KEY')
    DEEPL_USE_FREE_API = os.getenv('DEEPL_USE_FREE_API') == 'True'

    def reset(self):
        """Reset the settings to the default values."""
        self.language = self.Defaults.LANGUAGE
        self.generate_test_type = self.Defaults.GENERATE_TEST_TYPE
        self.django_settings_path = self.Defaults.DJANGO_SETTINGS_PATH
        self.test_export_directory = self.Defaults.TEST_EXPORT_DIRECTORY
        self.test_import_file = self.Defaults.TEST_IMPORT_FILE
<<<<<<< HEAD
        self.measure_performance = self.Defaults.MEASURE_PERFORMANCE
=======
        self.django_project_wrapper = self.Defaults.DJANGO_PROJECT_WRAPPER
>>>>>>> bd18cee4


Settings = _Settings()<|MERGE_RESOLUTION|>--- conflicted
+++ resolved
@@ -27,12 +27,8 @@
         GENERATE_TEST_TYPE = GenerationType.PY_TEST
         DJANGO_SETTINGS_PATH = 'django_sample_project.apps.config.settings'
         TEST_EXPORT_DIRECTORY = 'generated_tests/'
-<<<<<<< HEAD
         TEST_IMPORT_FILE = 'django_sample_project/features/bewertung_s4.feature'
-=======
-        TEST_IMPORT_FILE = 'django_sample_project/features/variable_reference.feature'
         DJANGO_PROJECT_WRAPPER = None
->>>>>>> bd18cee4
 
     # the language in gherkin
     language = Defaults.LANGUAGE
@@ -49,13 +45,11 @@
     # the gherkin file which is imported
     test_import_file = Defaults.TEST_IMPORT_FILE
 
-<<<<<<< HEAD
     # set if Ghengo should measure its performance and print out information at the end
     measure_performance = Defaults.MEASURE_PERFORMANCE
-=======
+
     # Django uses this to store an instance of the django project
     django_project_wrapper = Defaults.DJANGO_PROJECT_WRAPPER
->>>>>>> bd18cee4
 
     # == values that are imported from .env and are constants ==
     DEEPL_API_KEY = os.getenv('DEEPL_API_KEY')
@@ -68,11 +62,8 @@
         self.django_settings_path = self.Defaults.DJANGO_SETTINGS_PATH
         self.test_export_directory = self.Defaults.TEST_EXPORT_DIRECTORY
         self.test_import_file = self.Defaults.TEST_IMPORT_FILE
-<<<<<<< HEAD
         self.measure_performance = self.Defaults.MEASURE_PERFORMANCE
-=======
         self.django_project_wrapper = self.Defaults.DJANGO_PROJECT_WRAPPER
->>>>>>> bd18cee4
 
 
 Settings = _Settings()