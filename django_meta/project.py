import importlib

from django.apps import apps
from django.urls import URLPattern, URLResolver, get_resolver

from django_meta.app import AppWrapper
from django_meta.setup import setup_django


class DjangoProject(object):
    class RegisterKeys:
        THIRD_PARTY = 'third_party'
        DJANGO = 'django'
        FROM_APP = 'from_app'

    def __init__(self, settings_path):
        self.settings = importlib.import_module(settings_path)

        # django needs to know where the settings are, so set it in the env and setup django afterwards
        setup_django(settings_path)

        self._urls = None

<<<<<<< HEAD
=======
        self._apps_cached = False
        self._app_dict = {
            self.RegisterKeys.THIRD_PARTY: [],
            self.RegisterKeys.DJANGO: [],
            self.RegisterKeys.FROM_APP: [],
        }

>>>>>>> c56b242e
    def get_reverse_keys(self):
        """Returns all keys that are used in the project that can be used via reverse"""
        return get_resolver().reverse_dict.keys()

<<<<<<< HEAD
=======
    def _cache_app(self, app, third_party=False, from_django=False):
        """Cache an app for later usage."""
        if third_party:
            key = self.RegisterKeys.THIRD_PARTY
        elif from_django:
            key = self.RegisterKeys.DJANGO
        else:
            key = self.RegisterKeys.FROM_APP

        app_list = self._app_dict[key]
        if app not in app_list:
            app_list.append(app)

    def _find_and_cache_apps(self):
        all_apps = list(apps.get_app_configs())

        for app in all_apps:
            app_wrapper = AppWrapper(app, self)

            if app_wrapper.defined_by_django:
                self._cache_app(app_wrapper, from_django=True)
                continue

            # add third party apps if wanted
            if app_wrapper.defined_by_third_party:
                self._cache_app(app_wrapper, third_party=True)
                continue

            # add project apps if wanted
            if app_wrapper.defined_by_project:
                self._cache_app(app_wrapper)

        self._apps_cached = True

>>>>>>> c56b242e
    @property
    def urls(self):
        if self._urls is None:
            self._urls = self._list_urls(as_pattern=True)
        return self._urls

    def _list_urls(self, url_pattern=None, url_list=None, as_pattern=False):
        """
        Returns all urls that are available in the project.

        Returns:
            [[str]]
        """
        if url_pattern is None:
            url_pattern = __import__(self.settings.ROOT_URLCONF, {}, {}, ['']).urlpatterns

        if url_list is None:
            url_list = []

        if not url_pattern:
            return

        for url_entry in url_pattern:
            if isinstance(url_entry, URLPattern):
                if as_pattern:
                    url_list.append(url_entry)
                else:
                    url_list.append(str(url_entry.pattern))

            elif isinstance(url_entry, URLResolver):
                if as_pattern:
                    self._list_urls(url_entry.url_patterns, url_list, as_pattern)
                else:
                    for pattern in url_entry.url_patterns:
                        url_list.append(self._list_urls([pattern], [str(url_entry.pattern)], as_pattern))

        return url_list

    def get_apps(self, include_django=False, include_third_party=False, include_project=True, as_wrapper=False):
        """
        Returns desired apps of the django project.

        Arguments:
            include_django (bool): should django apps be returned?
            include_project (bool): should apps from the project be returned?
            include_third_party (bool): should apps from third party be returned (not django)?
            as_wrapper (bool): should the return value be [AppConfig] (false) or [AppWrapper] (true)?
        """
        if self._apps_cached is False:
            self._find_and_cache_apps()

        output = []

        if include_django:
            output += self._app_dict[self.RegisterKeys.DJANGO]

        if include_third_party:
            output += self._app_dict[self.RegisterKeys.THIRD_PARTY]

        if include_project:
            output += self._app_dict[self.RegisterKeys.FROM_APP]

        if as_wrapper:
            return output

        return [wrapper.app for wrapper in output]

    def get_models(self, include_django=False, include_third_party=False, include_project=True, as_wrapper=False):
        """
        Returns all the models that are used in the project. The output can be filtered.

        Arguments:
            include_django (bool): include django models?
            include_project (bool): include models from the project itself?
            include_third_party (bool): include third party models?
            as_wrapper (bool): return as [ModelWrapper]?
        """
        output = []
        project_apps = self.get_apps(
            include_django=include_django,
            include_third_party=include_third_party,
            include_project=include_project,
            as_wrapper=True,
        )

        for app in project_apps:
            for model in app.get_models(as_wrapper=as_wrapper):
                output.append(model)

        return output<|MERGE_RESOLUTION|>--- conflicted
+++ resolved
@@ -21,8 +21,6 @@
 
         self._urls = None
 
-<<<<<<< HEAD
-=======
         self._apps_cached = False
         self._app_dict = {
             self.RegisterKeys.THIRD_PARTY: [],
@@ -30,13 +28,10 @@
             self.RegisterKeys.FROM_APP: [],
         }
 
->>>>>>> c56b242e
     def get_reverse_keys(self):
         """Returns all keys that are used in the project that can be used via reverse"""
         return get_resolver().reverse_dict.keys()
 
-<<<<<<< HEAD
-=======
     def _cache_app(self, app, third_party=False, from_django=False):
         """Cache an app for later usage."""
         if third_party:
@@ -71,7 +66,6 @@
 
         self._apps_cached = True
 
->>>>>>> c56b242e
     @property
     def urls(self):
         if self._urls is None:
