--- conflicted
+++ resolved
@@ -164,10 +164,7 @@
         self._api_view_determined = False
 
         self._api_actions = None
-<<<<<<< HEAD
-=======
         self._methods = None
->>>>>>> c56b242e
 
         super().__init__(model_wrapper=None)
 
